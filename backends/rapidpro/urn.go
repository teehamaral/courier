--- conflicted
+++ resolved
@@ -27,11 +27,7 @@
 		OrgID:     org,
 		ChannelID: channelID,
 		ContactID: contactID,
-<<<<<<< HEAD
-		Identity:  urn.Identity().String(),
-=======
 		Identity:  string(urn.Identity()),
->>>>>>> 15654002
 		Scheme:    urn.Scheme(),
 		Path:      urn.Path(),
 		Display:   utils.NullStringIfEmpty(urn.Display()),
@@ -88,11 +84,7 @@
 	}
 
 	// only a single URN and it is ours
-<<<<<<< HEAD
-	if contactURNs[0].Identity == urn.Identity().String() {
-=======
 	if contactURNs[0].Identity == string(urn.Identity()) {
->>>>>>> 15654002
 		display := utils.NullStringIfEmpty(urn.Display())
 
 		// if display, channel id or auth changed, update them
@@ -114,11 +106,7 @@
 	currPriority := 50
 	for _, existing := range contactURNs {
 		// if this is current URN, make sure it has an updated auth as well
-<<<<<<< HEAD
-		if existing.Identity == urn.Identity().String() {
-=======
 		if existing.Identity == string(urn.Identity()) {
->>>>>>> 15654002
 			existing.Priority = topPriority
 			existing.ChannelID = channelID
 			if auth != "" {
