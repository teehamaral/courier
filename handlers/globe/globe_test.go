--- conflicted
+++ resolved
@@ -114,11 +114,7 @@
 	{Label: "Receive Valid Message", URL: receiveURL, Data: validMessage, Status: 200, Response: "Accepted",
 		Text: Sp("hello world"), URN: Sp("tel:+639171234567"), Date: Tp(time.Date(2013, 11, 22, 12, 12, 13, 0, time.UTC))},
 	{Label: "No Messages", URL: receiveURL, Data: noMessages, Status: 200, Response: "Ignored"},
-<<<<<<< HEAD
-	{Label: "Invalid URN", URL: receiveURL, Data: invalidURN, Status: 400, Response: "invalid tel number"},
-=======
 	{Label: "Invalid URN", URL: receiveURL, Data: invalidURN, Status: 400, Response: "phone number supplied is not a number"},
->>>>>>> 15654002
 	{Label: "Invalid Sender", URL: receiveURL, Data: invalidSender, Status: 400, Response: "invalid 'senderAddress' parameter"},
 	{Label: "Invalid Date", URL: receiveURL, Data: invalidDate, Status: 400, Response: "parsing time"},
 	{Label: "Invalid JSON", URL: receiveURL, Data: invalidJSON, Status: 400, Response: "unable to parse request JSON"},
