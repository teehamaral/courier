package macrokiosk

import (
	"net/http/httptest"
	"testing"
	"time"

	"github.com/nyaruka/courier"
	. "github.com/nyaruka/courier/handlers"
)

var testChannels = []courier.Channel{
	courier.NewMockChannel("8eb23e93-5ecb-45ba-b726-3b064e0c56ab", "MK", "2020", "MY", nil),
}

var (
	receiveURL = "/c/mk/8eb23e93-5ecb-45ba-b726-3b064e0c56ab/receive/"
	statusURL  = "/c/mk/8eb23e93-5ecb-45ba-b726-3b064e0c56ab/status/"

	validReceive         = "shortcode=2020&from=%2B60124361111&text=Hello&msgid=abc1234&time=2016-03-3019:33:06"
	invalidURN           = "shortcode=2020&from=MTN12345678901234567&text=Hello&msgid=abc1234&time=2016-03-3019:33:06"
	validLongcodeReceive = "longcode=2020&msisdn=%2B60124361111&text=Hello&msgid=abc1234&time=2016-03-3019:33:06"
	missingParamsReceive = "from=%2B60124361111&text=Hello&msgid=abc1234&time=2016-03-3019:33:06"
	invalidParamsReceive = "longcode=2020&from=%2B60124361111&text=Hello&msgid=abc1234&time=2016-03-3019:33:06"
	invalidAddress       = "shortcode=1515&from=%2B60124361111&text=Hello&msgid=abc1234&time=2016-03-3019:33:06"

	validStatus      = "msgid=12345&status=ACCEPTED"
	processingStatus = "msgid=12345&status=PROCESSING"
	unknownStatus    = "msgid=12345&status=UNKNOWN"
)

var testCases = []ChannelHandleTestCase{
	{Label: "Receive Valid", URL: receiveURL, Data: validReceive, Status: 200, Response: "-1",
		Text: Sp("Hello"), URN: Sp("tel:+60124361111"), Date: Tp(time.Date(2016, 3, 30, 11, 33, 06, 0, time.UTC)),
		ExternalID: Sp("abc1234")},
	{Label: "Receive Valid via GET", URL: receiveURL + "?" + validReceive, Status: 200, Response: "-1",
		Text: Sp("Hello"), URN: Sp("tel:+60124361111"), Date: Tp(time.Date(2016, 3, 30, 11, 33, 06, 0, time.UTC)),
		ExternalID: Sp("abc1234")},
	{Label: "Receive Valid", URL: receiveURL, Data: validLongcodeReceive, Status: 200, Response: "-1",
		Text: Sp("Hello"), URN: Sp("tel:+60124361111"), Date: Tp(time.Date(2016, 3, 30, 11, 33, 06, 0, time.UTC)),
		ExternalID: Sp("abc1234")},
<<<<<<< HEAD
	{Label: "Invalid URN", URL: receiveURL, Data: invalidURN, Status: 400, Response: "invalid tel number"},
=======
	{Label: "Invalid URN", URL: receiveURL, Data: invalidURN, Status: 400, Response: "phone number supplied is not a number"},
>>>>>>> 15654002
	{Label: "Missing Params", URL: receiveURL, Data: missingParamsReceive, Status: 400, Response: "missing shortcode, longcode, from or msisdn parameters"},
	{Label: "Invalid Params", URL: receiveURL, Data: invalidParamsReceive, Status: 400, Response: "missing shortcode, longcode, from or msisdn parameters"},
	{Label: "Invalid Address Params", URL: receiveURL, Data: invalidAddress, Status: 400, Response: "invalid to number [1515], expecting [2020]"},

	{Label: "Valid Status", URL: statusURL, Data: validStatus, Status: 200, Response: `"status":"S"`},
	{Label: "Wired Status", URL: statusURL, Data: processingStatus, Status: 200, Response: `"status":"W"`},
	{Label: "Unknown Status", URL: statusURL, Data: unknownStatus, Status: 200, Response: `ignoring unknown status 'UNKNOWN'`},
}

func TestHandler(t *testing.T) {
	RunChannelTestCases(t, testChannels, newHandler(), testCases)
}

func BenchmarkHandler(b *testing.B) {
	RunChannelBenchmarks(b, testChannels, newHandler(), testCases)
}

// setSendURL takes care of setting the send_url to our test server host
func setSendURL(s *httptest.Server, h courier.ChannelHandler, c courier.Channel, m courier.Msg) {
	sendURL = s.URL
}

var defaultSendTestCases = []ChannelSendTestCase{
	{Label: "Plain Send",
		Text:           "Simple Message ☺",
		URN:            "tel:+250788383383",
		Status:         "W",
		ExternalID:     "abc123",
		ResponseBody:   `{ "MsgID":"abc123" }`,
		ResponseStatus: 200,
		Headers: map[string]string{
			"Content-Type": "application/json",
			"Accept":       "application/json",
		},
		RequestBody: `{"user":"Username","pass":"Password","to":"250788383383","text":"Simple Message ☺","from":"macro","servid":"service-id","type":"5"}`,
		SendPrep:    setSendURL},
	{Label: "Long Send",
		Text:           "This is a longer message than 160 characters and will cause us to split it into two separate parts, isn't that right but it is even longer than before I say, I need to keep adding more things to make it work",
		URN:            "tel:+250788383383",
		Status:         "W",
		ExternalID:     "abc123",
		ResponseBody:   `{ "MsgID":"abc123" }`,
		ResponseStatus: 200,
		Headers: map[string]string{
			"Content-Type": "application/json",
			"Accept":       "application/json",
		},
		RequestBody: `{"user":"Username","pass":"Password","to":"250788383383","text":"I need to keep adding more things to make it work","from":"macro","servid":"service-id","type":"0"}`,
		SendPrep:    setSendURL},
	{Label: "Send Attachment",
		Text:           "My pic!",
		URN:            "tel:+250788383383",
		Attachments:    []string{"image/jpeg:https://foo.bar/image.jpg"},
		Status:         "W",
		ExternalID:     "abc123",
		ResponseBody:   `{ "MsgID":"abc123" }`,
		ResponseStatus: 200,
		Headers: map[string]string{
			"Content-Type": "application/json",
			"Accept":       "application/json",
		},
		RequestBody: `{"user":"Username","pass":"Password","to":"250788383383","text":"My pic!\nhttps://foo.bar/image.jpg","from":"macro","servid":"service-id","type":"0"}`,
		SendPrep:    setSendURL},
	{Label: "No External Id",
		Text:           "No External ID",
		URN:            "tel:+250788383383",
		Status:         "E",
		ResponseBody:   `{ "missing":"OzYDlvf3SQVc" }`,
		ResponseStatus: 200,
		Error:          "unable to parse response body from Macrokiosk",
		Headers: map[string]string{
			"Content-Type": "application/json",
			"Accept":       "application/json",
		},
		RequestBody: `{"user":"Username","pass":"Password","to":"250788383383","text":"No External ID","from":"macro","servid":"service-id","type":"0"}`,
		SendPrep:    setSendURL},
	{Label: "Error Sending",
		Text:           "Error Message",
		URN:            "tel:+250788383383",
		Status:         "E",
		ResponseBody:   `{ "error": "failed" }`,
		ResponseStatus: 401,
		RequestBody:    `{"user":"Username","pass":"Password","to":"250788383383","text":"Error Message","from":"macro","servid":"service-id","type":"0"}`,
		SendPrep:       setSendURL},
}

func TestSending(t *testing.T) {
	maxMsgLength = 160
	var defaultChannel = courier.NewMockChannel("8eb23e93-5ecb-45ba-b726-3b064e0c56ab", "MK", "2020", "US",
		map[string]interface{}{
			"password":                "Password",
			"username":                "Username",
			configMacrokioskSenderID:  "macro",
			configMacrokioskServiceID: "service-id",
		},
	)

	RunChannelSendTestCases(t, defaultChannel, newHandler(), defaultSendTestCases, nil)
}<|MERGE_RESOLUTION|>--- conflicted
+++ resolved
@@ -39,11 +39,7 @@
 	{Label: "Receive Valid", URL: receiveURL, Data: validLongcodeReceive, Status: 200, Response: "-1",
 		Text: Sp("Hello"), URN: Sp("tel:+60124361111"), Date: Tp(time.Date(2016, 3, 30, 11, 33, 06, 0, time.UTC)),
 		ExternalID: Sp("abc1234")},
-<<<<<<< HEAD
-	{Label: "Invalid URN", URL: receiveURL, Data: invalidURN, Status: 400, Response: "invalid tel number"},
-=======
 	{Label: "Invalid URN", URL: receiveURL, Data: invalidURN, Status: 400, Response: "phone number supplied is not a number"},
->>>>>>> 15654002
 	{Label: "Missing Params", URL: receiveURL, Data: missingParamsReceive, Status: 400, Response: "missing shortcode, longcode, from or msisdn parameters"},
 	{Label: "Invalid Params", URL: receiveURL, Data: invalidParamsReceive, Status: 400, Response: "missing shortcode, longcode, from or msisdn parameters"},
 	{Label: "Invalid Address Params", URL: receiveURL, Data: invalidAddress, Status: 400, Response: "invalid to number [1515], expecting [2020]"},
