package nexmo

import (
	"net/http/httptest"
	"testing"

	"github.com/nyaruka/courier"
	. "github.com/nyaruka/courier/handlers"
)

var testChannels = []courier.Channel{
	courier.NewMockChannel("8eb23e93-5ecb-45ba-b726-3b064e0c56ab", "NX", "2020", "US", nil),
}

var (
	statusURL  = "/c/nx/8eb23e93-5ecb-45ba-b726-3b064e0c56ab/status"
	receiveURL = "/c/nx/8eb23e93-5ecb-45ba-b726-3b064e0c56ab/receive"

	receiveValidMessage     = "/c/nx/8eb23e93-5ecb-45ba-b726-3b064e0c56ab/receive?to=2020&msisdn=2349067554729&text=Join&messageId=external1"
	receiveInvalidURN       = "/c/nx/8eb23e93-5ecb-45ba-b726-3b064e0c56ab/receive?to=2020&msisdn=MTN12345678901234567&text=Join&messageId=external1"
	receiveValidMessageBody = "to=2020&msisdn=2349067554729&text=Join&messageId=external1"

	statusDelivered  = "/c/nx/8eb23e93-5ecb-45ba-b726-3b064e0c56ab/status?to=2020&messageId=external1&status=delivered"
	statusExpired    = "/c/nx/8eb23e93-5ecb-45ba-b726-3b064e0c56ab/status?to=2020&messageId=external1&status=expired"
	statusFailed     = "/c/nx/8eb23e93-5ecb-45ba-b726-3b064e0c56ab/status?to=2020&messageId=external1&status=failed"
	statusAccepted   = "/c/nx/8eb23e93-5ecb-45ba-b726-3b064e0c56ab/status?to=2020&messageId=external1&status=accepted"
	statusBuffered   = "/c/nx/8eb23e93-5ecb-45ba-b726-3b064e0c56ab/status?to=2020&messageId=external1&status=buffered"
	statusUnexpected = "/c/nx/8eb23e93-5ecb-45ba-b726-3b064e0c56ab/status?to=2020&messageId=external1&status=unexpected"
)

var testCases = []ChannelHandleTestCase{
	{Label: "Valid Receive", URL: receiveValidMessage, Status: 200, Response: "Accepted",
		Text: Sp("Join"), URN: Sp("tel:+2349067554729")},
<<<<<<< HEAD
	{Label: "Invalid URN", URL: receiveInvalidURN, Status: 400, Response: "invalid tel number"},
=======
	{Label: "Invalid URN", URL: receiveInvalidURN, Status: 400, Response: "phone number supplied is not a number"},
>>>>>>> 15654002
	{Label: "Valid Receive Post", URL: receiveURL, Status: 200, Response: "Accepted", Data: receiveValidMessageBody,
		Text: Sp("Join"), URN: Sp("tel:+2349067554729")},
	{Label: "Receive URL check", URL: receiveURL, Status: 200, Response: "no to parameter, ignored"},
	{Label: "Status URL check", URL: statusURL, Status: 200, Response: "no messageId parameter, ignored"},

	{Label: "Status delivered", URL: statusDelivered, Status: 200, Response: `"status":"D"`, ExternalID: Sp("external1")},
	{Label: "Status expired", URL: statusExpired, Status: 200, Response: `"status":"F"`, ExternalID: Sp("external1")},
	{Label: "Status failed", URL: statusFailed, Status: 200, Response: `"status":"F"`, ExternalID: Sp("external1")},
	{Label: "Status accepted", URL: statusAccepted, Status: 200, Response: `"status":"S"`, ExternalID: Sp("external1")},
	{Label: "Status buffered", URL: statusBuffered, Status: 200, Response: `"status":"S"`, ExternalID: Sp("external1")},
	{Label: "Status unexpected", URL: statusUnexpected, Status: 200, Response: "ignoring unknown status report", ExternalID: Sp("external1")},
}

func TestHandler(t *testing.T) {
	RunChannelTestCases(t, testChannels, newHandler(), testCases)
}

func BenchmarkHandler(b *testing.B) {
	RunChannelBenchmarks(b, testChannels, newHandler(), testCases)
}

// setSendURL takes care of setting the sendURL to call
func setSendURL(s *httptest.Server, h courier.ChannelHandler, c courier.Channel, m courier.Msg) {
	sendURL = s.URL
}

var defaultSendTestCases = []ChannelSendTestCase{
	{Label: "Plain Send",
		Text: "Simple Message", URN: "tel:+250788383383",
		Status: "W", ExternalID: "1002",
		PostParams:   map[string]string{"text": "Simple Message", "to": "250788383383", "from": "2020", "api_key": "nexmo-api-key", "api_secret": "nexmo-api-secret", "status-report-req": "1", "type": "text"},
		ResponseBody: `{"messages":[{"status":"0","message-id":"1002"}]}`, ResponseStatus: 200,
		SendPrep: setSendURL},
	{Label: "Unicode Send",
		Text: "Unicode ☺", URN: "tel:+250788383383",
		Status: "W", ExternalID: "1002",
		PostParams:   map[string]string{"text": "Unicode ☺", "to": "250788383383", "from": "2020", "api_key": "nexmo-api-key", "api_secret": "nexmo-api-secret", "status-report-req": "1", "type": "unicode"},
		ResponseBody: `{"messages":[{"status":"0","message-id":"1002"}]}`, ResponseStatus: 200,
		SendPrep: setSendURL},
	{Label: "Long Send",
		Text:   "This is a longer message than 160 characters and will cause us to split it into two separate parts, isn't that right but it is even longer than before I say, I need to keep adding more things to make it work",
		URN:    "tel:+250788383383",
		Status: "W", ExternalID: "1002",
		PostParams:   map[string]string{"text": "I need to keep adding more things to make it work", "to": "250788383383", "from": "2020", "api_key": "nexmo-api-key", "api_secret": "nexmo-api-secret", "status-report-req": "1", "type": "text"},
		ResponseBody: `{"messages":[{"status":"0","message-id":"1002"}]}`, ResponseStatus: 200,
		SendPrep: setSendURL},
	{Label: "Send Attachment",
		Text: "My pic!", URN: "tel:+250788383383", Attachments: []string{"image/jpeg:https://foo.bar/image.jpg"},
		Status: "W", ExternalID: "1002",
		PostParams:   map[string]string{"text": "My pic!\nhttps://foo.bar/image.jpg", "to": "250788383383", "from": "2020", "api_key": "nexmo-api-key", "api_secret": "nexmo-api-secret", "status-report-req": "1", "type": "text"},
		ResponseBody: `{"messages":[{"status":"0","message-id":"1002"}]}`, ResponseStatus: 200,
		SendPrep: setSendURL},
	{Label: "Error Status",
		Text: "Error status", URN: "tel:+250788383383",
		Status:       "E",
		PostParams:   map[string]string{"text": "Error status", "to": "250788383383", "from": "2020", "api_key": "nexmo-api-key", "api_secret": "nexmo-api-secret", "status-report-req": "1", "type": "text"},
		ResponseBody: `{"messages":[{"status":"10"}]}`, ResponseStatus: 200,
		SendPrep: setSendURL},
	{Label: "Error Sending",
		Text: "Error Message", URN: "tel:+250788383383",
		Status:       "E",
		PostParams:   map[string]string{"text": "Error Message", "to": "250788383383", "from": "2020", "api_key": "nexmo-api-key", "api_secret": "nexmo-api-secret", "status-report-req": "1", "type": "text"},
		ResponseBody: `Error`, ResponseStatus: 400,
		SendPrep: setSendURL},
	{Label: "Invalid Token",
		Text: "Simple Message", URN: "tel:+250788383383",
		Status:       "E",
		PostParams:   map[string]string{"text": "Simple Message", "to": "250788383383", "from": "2020", "api_key": "nexmo-api-key", "api_secret": "nexmo-api-secret", "status-report-req": "1", "type": "text"},
		ResponseBody: "Invalid API token", ResponseStatus: 401,
		SendPrep: setSendURL},
	{Label: "Throttled by Nexmo",
		Text: "Simple Message", URN: "tel:+250788383383",
		Status:       "E",
		PostParams:   map[string]string{"text": "Simple Message", "to": "250788383383", "from": "2020", "api_key": "nexmo-api-key", "api_secret": "nexmo-api-secret", "status-report-req": "1", "type": "text"},
		ResponseBody: `{"messages":[{"status":"1","error-text":"Throughput Rate Exceeded - please wait [ 250 ] and retry"}]}`, ResponseStatus: 200,
		SendPrep: setSendURL},
}

func TestSending(t *testing.T) {
	maxMsgLength = 160
	var defaultChannel = courier.NewMockChannel("8eb23e93-5ecb-45ba-b726-3b064e0c56ab", "NX", "2020", "US",
		map[string]interface{}{
			configNexmoAPIKey:        "nexmo-api-key",
			configNexmoAPISecret:     "nexmo-api-secret",
			configNexmoAppID:         "nexmo-app-id",
			configNexmoAppPrivateKey: "nexmo-app-private-key",
		})

	RunChannelSendTestCases(t, defaultChannel, newHandler(), defaultSendTestCases, nil)
}<|MERGE_RESOLUTION|>--- conflicted
+++ resolved
@@ -31,11 +31,7 @@
 var testCases = []ChannelHandleTestCase{
 	{Label: "Valid Receive", URL: receiveValidMessage, Status: 200, Response: "Accepted",
 		Text: Sp("Join"), URN: Sp("tel:+2349067554729")},
-<<<<<<< HEAD
-	{Label: "Invalid URN", URL: receiveInvalidURN, Status: 400, Response: "invalid tel number"},
-=======
 	{Label: "Invalid URN", URL: receiveInvalidURN, Status: 400, Response: "phone number supplied is not a number"},
->>>>>>> 15654002
 	{Label: "Valid Receive Post", URL: receiveURL, Status: 200, Response: "Accepted", Data: receiveValidMessageBody,
 		Text: Sp("Join"), URN: Sp("tel:+2349067554729")},
 	{Label: "Receive URL check", URL: receiveURL, Status: 200, Response: "no to parameter, ignored"},
