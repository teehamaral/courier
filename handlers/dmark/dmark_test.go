--- conflicted
+++ resolved
@@ -32,11 +32,7 @@
 	{Label: "Receive Valid", URL: receiveURL, Data: validReceive, Status: 200, Response: "Message Accepted",
 		Text: Sp("Msg"), URN: Sp("tel:+254791541111"),
 		Date: Tp(time.Date(2017, 10, 26, 15, 51, 32, 906335000, time.UTC))},
-<<<<<<< HEAD
-	{Label: "Invalid URN", URL: receiveURL, Data: invalidURN, Status: 400, Response: "invalid tel number"},
-=======
 	{Label: "Invalid URN", URL: receiveURL, Data: invalidURN, Status: 400, Response: "phone number supplied is not a number"},
->>>>>>> 15654002
 	{Label: "Receive Empty", URL: receiveURL, Data: emptyReceive, Status: 400, Response: "field 'msisdn' required"},
 	{Label: "Receive Missing Text", URL: receiveURL, Data: missingText, Status: 400, Response: "field 'text' required"},
 	{Label: "Receive Invalid TS", URL: receiveURL, Data: invalidTS, Status: 400, Response: "invalid tstamp"},
