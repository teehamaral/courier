package m3tech

import (
	"net/http/httptest"
	"testing"

	"github.com/nyaruka/courier"
	. "github.com/nyaruka/courier/handlers"
)

var (
	receiveValidMessage = "/c/m3/8eb23e93-5ecb-45ba-b726-3b064e0c56ab/receive?from=+923161909799&text=hello+world"
	receiveInvalidURN   = "/c/m3/8eb23e93-5ecb-45ba-b726-3b064e0c56ab/receive?from=MTN12345678901234567&text=hello+world"
	receiveMissingFrom  = "/c/m3/8eb23e93-5ecb-45ba-b726-3b064e0c56ab/receive?text=hello"
)

var testChannels = []courier.Channel{
	courier.NewMockChannel("8eb23e93-5ecb-45ba-b726-3b064e0c56ab", "M3", "2020", "US", nil),
}

var handleTestCases = []ChannelHandleTestCase{
	{Label: "Receive Valid Message", URL: receiveValidMessage, Data: " ", Status: 200, Response: "SMS Accepted",
		Text: Sp("hello world"), URN: Sp("tel:+923161909799")},
<<<<<<< HEAD
	{Label: "Invalid URN", URL: receiveInvalidURN, Data: " ", Status: 400, Response: "invalid tel number"},
=======
	{Label: "Invalid URN", URL: receiveInvalidURN, Data: " ", Status: 400, Response: "phone number supplied is not a number"},
>>>>>>> 15654002
	{Label: "Receive No From", URL: receiveMissingFrom, Data: " ", Status: 400, Response: "missing required field 'from'"},
}

func TestHandler(t *testing.T) {
	RunChannelTestCases(t, testChannels, newHandler(), handleTestCases)
}

func BenchmarkHandler(b *testing.B) {
	RunChannelBenchmarks(b, testChannels, newHandler(), handleTestCases)
}

// setSendURL takes care of setting the send_url to our test server host
func setSendURL(s *httptest.Server, h courier.ChannelHandler, c courier.Channel, m courier.Msg) {
	sendURL = s.URL
}

var defaultSendTestCases = []ChannelSendTestCase{
	{Label: "Plain Send",
		Text: "Simple Message", URN: "tel:+250788383383",
		Status:       "W",
		ResponseBody: `[{"Response": "0"}]`, ResponseStatus: 200,
		URLParams: map[string]string{
			"MobileNo":    "250788383383",
			"SMS":         "Simple Message",
			"SMSChannel":  "0",
			"AuthKey":     "m3-Tech",
			"HandsetPort": "0",
			"MsgHeader":   "2020",
			"Telco":       "0",
			"SMSType":     "0",
			"UserId":      "Username",
			"Password":    "Password",
		},
		SendPrep: setSendURL},
	{Label: "Unicode Send",
		Text: "☺", URN: "tel:+250788383383",
		Status:       "W",
		ResponseBody: `[{"Response": "0"}]`, ResponseStatus: 200,
		URLParams: map[string]string{"SMS": "☺", "SMSType": "7"},
		SendPrep:  setSendURL},
	{Label: "Smart Encoding",
		Text: "Fancy “Smart” Quotes", URN: "tel:+250788383383",
		Status:       "W",
		ResponseBody: `[{"Response": "0"}]`, ResponseStatus: 200,
		URLParams: map[string]string{"SMS": `Fancy "Smart" Quotes`, "SMSType": "0"},
		SendPrep:  setSendURL},
	{Label: "Send Attachment",
		Text: "My pic!", URN: "tel:+250788383383", Attachments: []string{"image/jpeg:https://foo.bar/image.jpg"},
		Status:       "W",
		ResponseBody: `[{"Response": "0"}]`, ResponseStatus: 200,
		URLParams: map[string]string{"SMS": "My pic!\nhttps://foo.bar/image.jpg", "SMSType": "0"},
		SendPrep:  setSendURL},
	{Label: "Error Sending",
		Text: "Error Sending", URN: "tel:+250788383383",
		Status:       "E",
		ResponseBody: `[{"Response": "101"}]`, ResponseStatus: 403,
		SendPrep: setSendURL},
}

func TestSending(t *testing.T) {
	var defaultChannel = courier.NewMockChannel("8eb23e93-5ecb-45ba-b726-3b064e0c56ab", "M3", "2020", "US",
		map[string]interface{}{
			"password": "Password",
			"username": "Username",
		},
	)

	RunChannelSendTestCases(t, defaultChannel, newHandler(), defaultSendTestCases, nil)
}<|MERGE_RESOLUTION|>--- conflicted
+++ resolved
@@ -21,11 +21,7 @@
 var handleTestCases = []ChannelHandleTestCase{
 	{Label: "Receive Valid Message", URL: receiveValidMessage, Data: " ", Status: 200, Response: "SMS Accepted",
 		Text: Sp("hello world"), URN: Sp("tel:+923161909799")},
-<<<<<<< HEAD
-	{Label: "Invalid URN", URL: receiveInvalidURN, Data: " ", Status: 400, Response: "invalid tel number"},
-=======
 	{Label: "Invalid URN", URL: receiveInvalidURN, Data: " ", Status: 400, Response: "phone number supplied is not a number"},
->>>>>>> 15654002
 	{Label: "Receive No From", URL: receiveMissingFrom, Data: " ", Status: 400, Response: "missing required field 'from'"},
 }
 
