package plivo

import (
	"net/http/httptest"
	"testing"

	"github.com/nyaruka/courier"
	. "github.com/nyaruka/courier/handlers"
)

var testChannels = []courier.Channel{
	courier.NewMockChannel("8eb23e93-5ecb-45ba-b726-3b064e0c56ab", "PL", "2020", "MY", nil),
}

var (
	receiveURL = "/c/pl/8eb23e93-5ecb-45ba-b726-3b064e0c56ab/receive/"
	statusURL  = "/c/pl/8eb23e93-5ecb-45ba-b726-3b064e0c56ab/status/"

	validReceive   = "To=2020&From=60124361111&TotalRate=0&Units=1&Text=Hello&TotalAmount=0&Type=sms&MessageUUID=abc1234"
	invalidURN     = "To=2020&From=MTN12345678901234567&TotalRate=0&Units=1&Text=Hello&TotalAmount=0&Type=sms&MessageUUID=abc1234"
	invalidAddress = "To=1515&From=60124361111&TotalRate=0&Units=1&Text=Hello&TotalAmount=0&Type=sms&MessageUUID=abc1234"
	missingParams  = "From=60124361111&TotalRate=0&Units=1&Text=Hello&TotalAmount=0&Type=sms&MessageUUID=abc1234"

	validStatus          = "MessageUUID=12345&status=delivered&To=%2B60124361111&From=2020"
	validSentStatus      = "ParentMessageUUID=12345&status=sent&MessageUUID=123&To=%2B60124361111&From=2020"
	invalidStatusAddress = "ParentMessageUUID=12345&status=sent&MessageUUID=123&To=%2B60124361111&From=1515"
	unknownStatus        = "MessageUUID=12345&status=UNKNOWN&To=%2B60124361111&From=2020"
)

var testCases = []ChannelHandleTestCase{
	{Label: "Receive Valid", URL: receiveURL, Data: validReceive, Status: 200, Response: "Message Accepted",
		Text: Sp("Hello"), URN: Sp("tel:+60124361111"), ExternalID: Sp("abc1234")},
<<<<<<< HEAD
	{Label: "Invalid URN", URL: receiveURL, Data: invalidURN, Status: 400, Response: "invalid tel number"},
=======
	{Label: "Invalid URN", URL: receiveURL, Data: invalidURN, Status: 400, Response: "phone number supplied is not a number"},
>>>>>>> 15654002
	{Label: "Invalid Address Params", URL: receiveURL, Data: invalidAddress, Status: 400, Response: "invalid to number [1515], expecting [2020]"},
	{Label: "Missing Params", URL: receiveURL, Data: missingParams, Status: 400, Response: "Field validation for 'To' failed"},

	{Label: "Valid Status", URL: statusURL, Data: validStatus, Status: 200, Response: `"status":"D"`},
	{Label: "Sent Status", URL: statusURL, Data: validSentStatus, Status: 200, Response: `"status":"S"`},
	{Label: "Invalid Status Address", URL: statusURL, Data: invalidStatusAddress, Status: 400, Response: "invalid to number [1515], expecting [2020]"},
	{Label: "Unkown Status", URL: statusURL, Data: unknownStatus, Status: 200, Response: `ignoring unknown status 'UNKNOWN'`},
}

func TestHandler(t *testing.T) {
	RunChannelTestCases(t, testChannels, newHandler(), testCases)
}

func BenchmarkHandler(b *testing.B) {
	RunChannelBenchmarks(b, testChannels, newHandler(), testCases)
}

// setSendURL takes care of setting the send_url to our test server host
func setSendURL(s *httptest.Server, h courier.ChannelHandler, c courier.Channel, m courier.Msg) {
	sendURL = s.URL + "/%s/"
}

var defaultSendTestCases = []ChannelSendTestCase{
	{Label: "Plain Send",
		Text:           "Simple Message ☺",
		URN:            "tel:+250788383383",
		Status:         "W",
		ExternalID:     "abc123",
		ResponseBody:   `{ "message_uuid":["abc123"] }`,
		ResponseStatus: 200,
		Headers: map[string]string{
			"Content-Type":  "application/json",
			"Accept":        "application/json",
			"Authorization": "Basic QXV0aElEOkF1dGhUb2tlbg==",
		},
		RequestBody: `{"src":"2020","dst":"250788383383","text":"Simple Message ☺","url":"https://localhost/c/pl/8eb23e93-5ecb-45ba-b726-3b064e0c56ab/status","method":"POST"}`,
		SendPrep:    setSendURL},
	{Label: "Long Send",
		Text:           "This is a longer message than 160 characters and will cause us to split it into two separate parts, isn't that right but it is even longer than before I say, I need to keep adding more things to make it work",
		URN:            "tel:+250788383383",
		Status:         "W",
		ExternalID:     "abc123",
		ResponseBody:   `{ "message_uuid":["abc123"] }`,
		ResponseStatus: 200,
		Headers: map[string]string{
			"Content-Type":  "application/json",
			"Accept":        "application/json",
			"Authorization": "Basic QXV0aElEOkF1dGhUb2tlbg==",
		},
		RequestBody: `{"src":"2020","dst":"250788383383","text":"I need to keep adding more things to make it work","url":"https://localhost/c/pl/8eb23e93-5ecb-45ba-b726-3b064e0c56ab/status","method":"POST"}`,
		SendPrep:    setSendURL},
	{Label: "Send Attachment",
		Text:           "My pic!",
		URN:            "tel:+250788383383",
		Attachments:    []string{"image/jpeg:https://foo.bar/image.jpg"},
		Status:         "W",
		ExternalID:     "abc123",
		ResponseBody:   `{ "message_uuid":["abc123"] }`,
		ResponseStatus: 200,
		Headers: map[string]string{
			"Content-Type":  "application/json",
			"Accept":        "application/json",
			"Authorization": "Basic QXV0aElEOkF1dGhUb2tlbg==",
		},
		RequestBody: `{"src":"2020","dst":"250788383383","text":"My pic!\nhttps://foo.bar/image.jpg","url":"https://localhost/c/pl/8eb23e93-5ecb-45ba-b726-3b064e0c56ab/status","method":"POST"}`,
		SendPrep:    setSendURL},
	{Label: "No External Id",
		Text:           "No External ID",
		URN:            "tel:+250788383383",
		Status:         "E",
		ResponseBody:   `{ "missing":"OzYDlvf3SQVc" }`,
		ResponseStatus: 200,
		Error:          "unable to parse response body from Plivo",
		Headers: map[string]string{
			"Content-Type":  "application/json",
			"Accept":        "application/json",
			"Authorization": "Basic QXV0aElEOkF1dGhUb2tlbg==",
		},
		RequestBody: `{"src":"2020","dst":"250788383383","text":"No External ID","url":"https://localhost/c/pl/8eb23e93-5ecb-45ba-b726-3b064e0c56ab/status","method":"POST"}`,
		SendPrep:    setSendURL},
	{Label: "Error Sending",
		Text:           "Error Message",
		URN:            "tel:+250788383383",
		Status:         "E",
		ResponseBody:   `{ "error": "failed" }`,
		ResponseStatus: 401,
		RequestBody:    `{"src":"2020","dst":"250788383383","text":"Error Message","url":"https://localhost/c/pl/8eb23e93-5ecb-45ba-b726-3b064e0c56ab/status","method":"POST"}`,
		SendPrep:       setSendURL},
}

func TestSending(t *testing.T) {
	maxMsgLength = 160
	var defaultChannel = courier.NewMockChannel("8eb23e93-5ecb-45ba-b726-3b064e0c56ab", "PL", "2020", "US",
		map[string]interface{}{
			configPlivoAuthID:    "AuthID",
			configPlivoAuthToken: "AuthToken",
			configPlivoAPPID:     "AppID",
		},
	)

	RunChannelSendTestCases(t, defaultChannel, newHandler(), defaultSendTestCases, nil)
}<|MERGE_RESOLUTION|>--- conflicted
+++ resolved
@@ -30,11 +30,7 @@
 var testCases = []ChannelHandleTestCase{
 	{Label: "Receive Valid", URL: receiveURL, Data: validReceive, Status: 200, Response: "Message Accepted",
 		Text: Sp("Hello"), URN: Sp("tel:+60124361111"), ExternalID: Sp("abc1234")},
-<<<<<<< HEAD
-	{Label: "Invalid URN", URL: receiveURL, Data: invalidURN, Status: 400, Response: "invalid tel number"},
-=======
 	{Label: "Invalid URN", URL: receiveURL, Data: invalidURN, Status: 400, Response: "phone number supplied is not a number"},
->>>>>>> 15654002
 	{Label: "Invalid Address Params", URL: receiveURL, Data: invalidAddress, Status: 400, Response: "invalid to number [1515], expecting [2020]"},
 	{Label: "Missing Params", URL: receiveURL, Data: missingParams, Status: 400, Response: "Field validation for 'To' failed"},
 
