--- conflicted
+++ resolved
@@ -33,11 +33,7 @@
 var handleTestCases = []ChannelHandleTestCase{
 	{Label: "Receive Valid Message", URL: receiveURL, Data: receiveValidMessage, Status: 200, Response: "Accepted",
 		Text: Sp("hello world"), URN: Sp("tel:+923161909799")},
-<<<<<<< HEAD
-	{Label: "Invalid URN", URL: receiveURL, Data: receiveInvalidURN, Status: 400, Response: "invalid tel number"},
-=======
 	{Label: "Invalid URN", URL: receiveURL, Data: receiveInvalidURN, Status: 400, Response: "phone number supplied is not a number"},
->>>>>>> 15654002
 	{Label: "Receive Stop", URL: receiveURL, Data: receiveStop, Status: 200, Response: "Accepted",
 		URN: Sp("tel:+923161909799"), ChannelEvent: Sp("stop_contact")},
 	{Label: "Receive Missing From", URL: receiveURL, Data: receiveMissingFrom, Status: 400, Response: "missing required field 'Msisdn'"},
