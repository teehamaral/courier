--- conflicted
+++ resolved
@@ -123,11 +123,7 @@
 		Text: Sp("Hello World!"), URN: Sp("tel:+250788383383"), ExternalID: Sp("1234"), Date: Tp(time.Date(2018, 1, 17, 19, 35, 11, 0, time.UTC))},
 	{Label: "Valid Receive ISO-8859-1", URL: receiveURL, Data: receiveValidMessageISO8859_1, Status: 200, Response: "Accepted",
 		Text: Sp(`hello!`), URN: Sp("tel:+250788383383"), ExternalID: Sp("1234"), Date: Tp(time.Date(2018, 1, 17, 19, 35, 11, 0, time.UTC))},
-<<<<<<< HEAD
-	{Label: "Invalid URN", URL: receiveURL, Data: invalidURN, Status: 400, Response: "invalid tel number"},
-=======
 	{Label: "Invalid URN", URL: receiveURL, Data: invalidURN, Status: 400, Response: "phone number supplied is not a number"},
->>>>>>> 15654002
 	{Label: "Error invalid JSON", URL: receiveURL, Data: "foo", Status: 400, Response: `unable to parse request JSON`},
 	{Label: "Error missing JSON", URL: receiveURL, Data: "{}", Status: 400, Response: `missing one of 'messageId`},
 	{Label: "Valid Receive UTF-16BE", URL: receiveURL, Data: receiveValidMessageUTF16BE, Status: 200, Response: "Accepted",
